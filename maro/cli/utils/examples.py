--- conflicted
+++ resolved
@@ -41,10 +41,7 @@
 Examples:
     List all nodes in the cluster
         maro grass node list MyClusterName
-<<<<<<< HEAD
-=======
-
->>>>>>> 6e408e04
+
 """
 
 MARO_GRASS_NODE_JOIN = """
@@ -237,10 +234,7 @@
 Examples:
     Get deployment templates to target directory
         maro k8s template
-<<<<<<< HEAD
-=======
-
->>>>>>> 6e408e04
+
 """
 
 MARO_PROCESS_SETUP = """
