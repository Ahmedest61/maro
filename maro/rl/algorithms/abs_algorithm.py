# Copyright (c) Microsoft Corporation.
# Licensed under the MIT license.

from abc import ABC, abstractmethod

from maro.rl.models.learning_model import LearningModuleManager


class AbsAlgorithm(ABC):
    """Abstract RL algorithm class.

    The class provides uniform policy interfaces such as ``choose_action`` and ``train``. We also provide some
    predefined RL algorithm based on it, such DQN, A2C, etc. User can inherit from it to customize their own
    algorithms.

    Args:
        model (LearningModuleManager): Task model or container of task models required by the algorithm.
        config: Settings for the algorithm.
    """
    def __init__(self, model: LearningModuleManager, config):
        self._model = model
        self._config = config

    @property
    def model(self):
        return self._model

    @abstractmethod
    def choose_action(self, state):
        """This method uses the underlying model(s) to compute an action from a shaped state.

        Args:
            state: A state object shaped by a ``StateShaper`` to conform to the model input format.

        Returns:
            The action to be taken given ``state``. It is usually necessary to use an ``ActionShaper`` to convert
            this to an environment executable action.
        """
        return NotImplementedError

    @abstractmethod
    def train(self, *args, **kwargs):
        """Train models using samples.

        This method is algorithm-specific and needs to be implemented by the user. For example, for the DQN
        algorithm, this may look like train(self, state_batch, action_batch, reward_batch, next_state_batch).
        """
<<<<<<< HEAD
        return NotImplementedError
=======
        return NotImplementedError

    def set_exploration_params(self, **params):
        pass
>>>>>>> 0209a987
<|MERGE_RESOLUTION|>--- conflicted
+++ resolved
@@ -45,11 +45,7 @@
         This method is algorithm-specific and needs to be implemented by the user. For example, for the DQN
         algorithm, this may look like train(self, state_batch, action_batch, reward_batch, next_state_batch).
         """
-<<<<<<< HEAD
-        return NotImplementedError
-=======
         return NotImplementedError
 
     def set_exploration_params(self, **params):
-        pass
->>>>>>> 0209a987
+        pass