--- conflicted
+++ resolved
@@ -43,11 +43,7 @@
     def choose_action(self, decision_event, snapshot_list):
         self._assert_inference_mode()
         agent_id, model_state = self._state_shaper(decision_event, snapshot_list)
-<<<<<<< HEAD
         model_action = self._agent_dict[agent_id].choose_action(model_state)
-=======
-        model_action = self.agent_dict[agent_id].choose_action(model_state)
->>>>>>> 5b40972e
         self._transition_cache = {
             "state": model_state,
             "action": model_action,
@@ -83,34 +79,4 @@
     @abstractmethod
     def train(self, experiences_by_agent: dict):
         """Train all agents."""
-<<<<<<< HEAD
-        return NotImplementedError
-=======
-        return NotImplementedError
-
-    def load_models(self, agent_model_dict):
-        """Load models from memory for each agent."""
-        for agent_id, models in agent_model_dict.items():
-            self.agent_dict[agent_id].load_model(models)
-
-    def dump_models(self) -> dict:
-        """Get agents' underlying models.
-
-        This is usually used in distributed mode where models need to be broadcast to remote roll-out actors.
-        """
-        return {agent_id: agent.dump_model() for agent_id, agent in self.agent_dict.items()}
-
-    def load_models_from_files(self, dir_path):
-        """Load models from disk for each agent."""
-        for agent in self.agent_dict.values():
-            agent.load_model_from_file(dir_path)
-
-    def dump_models_to_files(self, dir_path: str):
-        """Dump agents' models to disk.
-
-        Each agent will use its own name to create a separate file under ``dir_path`` for dumping.
-        """
-        os.makedirs(dir_path, exist_ok=True)
-        for agent in self.agent_dict.values():
-            agent.dump_model_to_file(dir_path)
->>>>>>> 5b40972e
+        return NotImplementedError