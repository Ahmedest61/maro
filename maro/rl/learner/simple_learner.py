# Copyright (c) Microsoft Corporation.
# Licensed under the MIT license.

<<<<<<< HEAD
import sys
from typing import Callable, Union

from .abs_learner import AbsLearner
from maro.rl.actor.simple_actor import SimpleActor
from maro.rl.agent.simple_agent_manager import SimpleAgentManager
from maro.rl.explorer.abs_explorer import AbsExplorer
from maro.rl.dist_topologies.single_learner_multi_actor_sync_mode import ActorProxy
from maro.utils import Logger, DummyLogger
from maro.utils.exception.rl_toolkit_exception import InvalidEpisodeError, InfiniteTrainingLoopError
=======
from maro.rl.actor.simple_actor import SimpleActor
from maro.rl.agent.abs_agent_manager import AbsAgentManager
from maro.utils import DummyLogger
>>>>>>> 5d4831d8

from .abs_learner import AbsLearner


class SimpleLearner(AbsLearner):
    """A simple implementation of ``AbsLearner``.

    Args:
        trainable_agents (AbsAgentManager): An AgentManager instance that manages all agents.
        actor (SimpleActor or ActorProxy): An SimpleActor or ActorProxy instance responsible for performing roll-outs
            (environment sampling).
        explorer (dict or AbsExplorer): An explorer instance responsible for generating exploration rates.
            Defaults to None.
        logger (Logger): Used to log important messages.
    """
    def __init__(
        self,
        trainable_agents: SimpleAgentManager,
        actor: Union[SimpleActor, ActorProxy],
        explorer: Union[dict, AbsExplorer] = None,
        logger: Logger = DummyLogger()
    ):
        super().__init__()
        self._trainable_agents = trainable_agents
        self._actor = actor
        self._explorer = explorer
        self._logger = logger
        self._performance_history = []

    def _get_epsilons(self, current_ep, max_ep):
        if self._explorer is None:
            return None
        elif isinstance(self._explorer, dict):
            return {
                agent_id: self._explorer[agent_id].generate_epsilon(current_ep, max_ep, self._performance_history)
                for agent_id in self._trainable_agents.agent_dict
            }
        else:
            return {
                agent_id: self._explorer.generate_epsilon(current_ep, max_ep, self._performance_history)
                for agent_id in self._trainable_agents.agent_dict
            }

    def _sample(self, ep, max_ep):
        """Perform one episode of environment sampling through actor roll-out."""
        model_dict = None if self._is_shared_agent_instance() else self._trainable_agents.dump_models()
        epsilon_dict = self._get_epsilons(ep, max_ep)
        performance, exp_by_agent = self._actor.roll_out(model_dict=model_dict, epsilon_dict=epsilon_dict)
        self._logger.info(f"ep {ep} - performance: {performance}, epsilons: {epsilon_dict}")
        return performance, exp_by_agent

    def train(
        self, max_episode: int, early_stopping_checker: Callable = None, warmup_ep: int = None,
        early_stopping_metric_func: Callable = None
    ):
        """Main loop for collecting experiences from the actor and using them to update policies.

        Args:
            max_episode (int): number of episodes to be run. If -1, the training loop will run forever unless
                an ``early_stopping_checker`` is provided and the early stopping condition is met.
            early_stopping_checker (Callable): A Callable object to determine whether the training loop should be
                terminated based on the latest performances. Defaults to None.
            warmup_ep (int): Episode from which early stopping check is initiated. Defaults to None.
            early_stopping_metric_func (Callable): A function to extract the metric from a performance record
                for early stopping checking. Defaults to None.
        """
<<<<<<< HEAD
        if max_episode < -1:
            raise InvalidEpisodeError("max_episode can only be a non-negative integer or -1.")
        if max_episode == -1 and early_stopping_checker is None:
            raise InfiniteTrainingLoopError(
                "The training loop will run forever since neither maximum episode nor early stopping checker "
                "is provided. "
            )
        if early_stopping_checker is not None:
            assert early_stopping_metric_func is not None, \
                "early_stopping_metric_func cannot be None if early_stopping_checker is provided."

        episode = 0
        metric_series = []
        while max_episode == -1 or episode < max_episode:
            performance, exp_by_agent = self._sample(episode, max_episode)
            latest = [perf for _, perf in performance] if isinstance(performance, list) else [performance]
            if early_stopping_checker is not None:
                metric_series.extend(map(early_stopping_metric_func, latest))
                if warmup_ep is None or episode >= warmup_ep and early_stopping_checker(metric_series):
                    self._logger.info("Early stopping condition hit. Training complete.")
                    break
            self._trainable_agents.train(exp_by_agent)
            episode += 1
=======
        for current_ep in range(1, total_episodes + 1):
            model_dict = None if self._is_shared_agent_instance() else self._trainable_agents.get_models()
            epsilon_dict = self._trainable_agents.explorer.epsilon if self._trainable_agents.explorer else None
            performance, exp_by_agent = self._actor.roll_out(model_dict=model_dict, epsilon_dict=epsilon_dict)
            self._logger.info(f"ep {current_ep} - performance: {performance}, epsilons: {epsilon_dict}")

            self._trainable_agents.store_experiences(exp_by_agent)
            self._trainable_agents.train()
            self._trainable_agents.update_epsilon(performance)
>>>>>>> 5d4831d8

    def test(self):
        """Test policy performance."""
        performance, _ = self._actor.roll_out(
            model_dict=self._trainable_agents.dump_models(),
            return_details=False
        )
        self._logger.info(f"test performance: {performance}")

    def exit(self, code: int = 0):
        """Tell the remote actor to exit"""
        if isinstance(self._actor, ActorProxy):
            self._actor.roll_out(done=True)
        sys.exit(code)

    def dump_models(self, model_dump_dir: str):
        self._trainable_agents.dump_models_to_files(model_dump_dir)

    def _is_shared_agent_instance(self):
        """If true, the set of agents performing inference in actor is the same as self._trainable_agents."""
        return isinstance(self._actor, SimpleActor) and id(self._actor.inference_agents) == id(self._trainable_agents)<|MERGE_RESOLUTION|>--- conflicted
+++ resolved
@@ -1,7 +1,6 @@
 # Copyright (c) Microsoft Corporation.
 # Licensed under the MIT license.
 
-<<<<<<< HEAD
 import sys
 from typing import Callable, Union
 
@@ -12,12 +11,6 @@
 from maro.rl.dist_topologies.single_learner_multi_actor_sync_mode import ActorProxy
 from maro.utils import Logger, DummyLogger
 from maro.utils.exception.rl_toolkit_exception import InvalidEpisodeError, InfiniteTrainingLoopError
-=======
-from maro.rl.actor.simple_actor import SimpleActor
-from maro.rl.agent.abs_agent_manager import AbsAgentManager
-from maro.utils import DummyLogger
->>>>>>> 5d4831d8
-
 from .abs_learner import AbsLearner
 
 
@@ -83,7 +76,6 @@
             early_stopping_metric_func (Callable): A function to extract the metric from a performance record
                 for early stopping checking. Defaults to None.
         """
-<<<<<<< HEAD
         if max_episode < -1:
             raise InvalidEpisodeError("max_episode can only be a non-negative integer or -1.")
         if max_episode == -1 and early_stopping_checker is None:
@@ -107,17 +99,6 @@
                     break
             self._trainable_agents.train(exp_by_agent)
             episode += 1
-=======
-        for current_ep in range(1, total_episodes + 1):
-            model_dict = None if self._is_shared_agent_instance() else self._trainable_agents.get_models()
-            epsilon_dict = self._trainable_agents.explorer.epsilon if self._trainable_agents.explorer else None
-            performance, exp_by_agent = self._actor.roll_out(model_dict=model_dict, epsilon_dict=epsilon_dict)
-            self._logger.info(f"ep {current_ep} - performance: {performance}, epsilons: {epsilon_dict}")
-
-            self._trainable_agents.store_experiences(exp_by_agent)
-            self._trainable_agents.train()
-            self._trainable_agents.update_epsilon(performance)
->>>>>>> 5d4831d8
 
     def test(self):
         """Test policy performance."""
