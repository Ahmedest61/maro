--- conflicted
+++ resolved
@@ -11,16 +11,9 @@
 sys.path.insert(0, sc_code_dir)
 from config import config
 from env_wrapper import SCEnvWrapper
-<<<<<<< HEAD
-from exploration import exploration_dict, agent_to_exploration
-# from policies import policy_dict, agent_to_policy
-from or_policies import policy_dict, agent_to_policy
-from render_tools import SimulationTracker
-=======
 from exploration import exploration_dict, agent2exploration
 from policies import agent2policy, policy_dict, policy_update_schedule
 
->>>>>>> 0a4552c0
 
 # Single-threaded launcher
 if __name__ == "__main__":
