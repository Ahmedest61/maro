# Copyright (c) Microsoft Corporation.
# Licensed under the MIT license.


import os

import numpy as np

from components.action_shaper import CIMActionShaper
from components.agent_manager import DQNAgentManager
from components.config import config
from components.experience_shaper import TruncatedExperienceShaper
from components.state_shaper import CIMStateShaper
<<<<<<< HEAD
=======
from maro.rl import AgentMode, KStepExperienceShaper, SimpleActor, SimpleLearner, TwoPhaseLinearExplorer
from maro.simulator import Env
from maro.utils import Logger
>>>>>>> 6fefae41

if __name__ == "__main__":
    # Step 1: initialize a CIM environment for using a toy dataset.
    env = Env(config.env.scenario, config.env.topology, durations=config.env.durations)
    agent_id_list = [str(agent_id) for agent_id in env.agent_idx_list]

    # Step 2: create state, action and experience shapers. We also need to create an explorer here due to the
    # greedy nature of the DQN algorithm.
    state_shaper = CIMStateShaper(**config.state_shaping)
    action_shaper = CIMActionShaper(action_space=list(np.linspace(-1.0, 1.0, config.agents.algorithm.num_actions)))
    if config.experience_shaping.type == "truncated":
        experience_shaper = TruncatedExperienceShaper(**config.experience_shaping.truncated)
    else:
        experience_shaper = KStepExperienceShaper(
            reward_func=lambda mt: 1 - mt["container_shortage"] / mt["order_requirements"],
            **config.experience_shaping.k_step
        )

    exploration_config = {"epsilon_range_dict": {"_all_": config.exploration.epsilon_range},
                          "split_point_dict": {"_all_": config.exploration.split_point},
                          "with_cache": config.exploration.with_cache
                          }
    explorer = TwoPhaseLinearExplorer(agent_id_list, config.general.total_training_episodes, **exploration_config)

    # Step 3: create an agent manager.
    agent_manager = DQNAgentManager(name="cim_learner",
                                    mode=AgentMode.TRAIN_INFERENCE,
                                    agent_id_list=agent_id_list,
                                    state_shaper=state_shaper,
                                    action_shaper=action_shaper,
                                    experience_shaper=experience_shaper,
                                    explorer=explorer)

    # Step 4: Create an actor and a learner to start the training process.
    actor = SimpleActor(env=env, inference_agents=agent_manager)
    learner = SimpleLearner(trainable_agents=agent_manager, actor=actor,
                            logger=Logger("single_host_cim_learner", auto_timestamp=False))

    learner.train(total_episodes=config.general.total_training_episodes)
    learner.test()
    learner.dump_models(os.path.join(os.getcwd(), "models"))<|MERGE_RESOLUTION|>--- conflicted
+++ resolved
@@ -11,12 +11,9 @@
 from components.config import config
 from components.experience_shaper import TruncatedExperienceShaper
 from components.state_shaper import CIMStateShaper
-<<<<<<< HEAD
-=======
 from maro.rl import AgentMode, KStepExperienceShaper, SimpleActor, SimpleLearner, TwoPhaseLinearExplorer
 from maro.simulator import Env
 from maro.utils import Logger
->>>>>>> 6fefae41
 
 if __name__ == "__main__":
     # Step 1: initialize a CIM environment for using a toy dataset.
