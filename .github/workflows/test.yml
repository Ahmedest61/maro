
name: test

on:
  push:
    branches: [ master, v0.1 ]
  pull_request:
    branches: [ master, v0.1 ]
<<<<<<< HEAD
=======
  workflow_dispatch:
>>>>>>> 886df6c7

jobs:
  test:
    runs-on: ${{ matrix.os }}
    strategy:
        matrix:
          os: [ubuntu-16.04, ubuntu-18.04, windows-latest, macos-latest]
          python-version: [3.6, 3.7]

    steps:
    - uses: actions/checkout@v2

    - name: Set up Python ${{ matrix.python-version }}
      uses: actions/setup-python@v2
      with:
        python-version: ${{ matrix.python-version }}

    - name: Install build dependencies
      run: | 
        pip install -r maro/requirements.build.txt
    
    - name: Compile cython files
      run: |
        cython ./maro/backends/backend.pyx ./maro/backends/np_backend.pyx ./maro/backends/raw_backend.pyx ./maro/backends/frame.pyx -3 -E FRAME_BACKEND=NUMPY,NODES_MEMORY_LAYOUT=ONE_BLOCK -X embedsignature=True

    - name: Build maro inplace
      run: |
        python setup.py build_ext -i

    - name: Install torch on Windows
      if: runner.os == 'Windows'
      run: |
        pip install torch===1.6.0 torchvision===0.7.0 -f https://download.pytorch.org/whl/torch_stable.html

    - name: Install test dependencies
      run: |
        python -m pip install --upgrade pip
        pip install -r tests/requirements.test.txt
        pip install flake8

    - name: Lint with flake8
      run: |
        # stop the build if there are Python syntax errors or undefined names
        flake8 . --count --select=E9,F63,F7,F82 --show-source --statistics
        # exit-zero treats all errors as warnings.
        flake8 . --count --exit-zero --max-complexity=10 --statistics
        
    - name: test on windows
      if: runner.os == 'Windows'
      env: 
        PYTHONPATH: .;./tests
      run: |
        coverage run --rcfile=./tests/.coveragerc
        coverage report --rcfile=./tests/.coveragerc

    - name: test on linux and macos
      if: runner.os == 'Linux' || runner.os == 'macOS'
      env:
        PYTHONPATH: .:./tests
      run: |
        coverage run --rcfile=./tests/.coveragerc
        coverage report --rcfile=./tests/.coveragerc<|MERGE_RESOLUTION|>--- conflicted
+++ resolved
@@ -6,10 +6,7 @@
     branches: [ master, v0.1 ]
   pull_request:
     branches: [ master, v0.1 ]
-<<<<<<< HEAD
-=======
   workflow_dispatch:
->>>>>>> 886df6c7
 
 jobs:
   test:
